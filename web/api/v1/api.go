--- conflicted
+++ resolved
@@ -538,11 +538,7 @@
 	DroppedTargets []*DroppedTarget `json:"droppedTargets"`
 }
 
-<<<<<<< HEAD
-func (api *API) targets(r *http.Request) (interface{}, *apiError, func()) {
-=======
 func (api *API) targets(r *http.Request) apiFuncResult {
->>>>>>> dbd1d58c
 	flatten := func(targets map[string][]*scrape.Target) []*scrape.Target {
 		var n int
 		keys := make([]string, 0, len(targets))
@@ -554,21 +550,6 @@
 		res := make([]*scrape.Target, 0, n)
 		for _, k := range keys {
 			res = append(res, targets[k]...)
-<<<<<<< HEAD
-		}
-		return res
-	}
-
-	tActive := flatten(api.targetRetriever.TargetsActive())
-	tDropped := flatten(api.targetRetriever.TargetsDropped())
-	res := &TargetDiscovery{ActiveTargets: make([]*Target, 0, len(tActive)), DroppedTargets: make([]*DroppedTarget, 0, len(tDropped))}
-
-	for _, target := range tActive {
-		lastErrStr := ""
-		lastErr := target.LastError()
-		if lastErr != nil {
-			lastErrStr = lastErr.Error()
-=======
 		}
 		return res
 	}
@@ -606,23 +587,7 @@
 	for _, m := range matchers {
 		if !m.Matches(lset.Get(m.Name)) {
 			return false
->>>>>>> dbd1d58c
-		}
-
-		res.ActiveTargets = append(res.ActiveTargets, &Target{
-			DiscoveredLabels: target.DiscoveredLabels().Map(),
-			Labels:           target.Labels().Map(),
-			ScrapeURL:        target.URL().String(),
-			LastError:        lastErrStr,
-			LastScrape:       target.LastScrape(),
-			Health:           target.Health(),
-		})
-	}
-
-	for _, t := range tDropped {
-		res.DroppedTargets = append(res.DroppedTargets, &DroppedTarget{
-			DiscoveredLabels: t.DiscoveredLabels().Map(),
-		})
+		}
 	}
 	return true
 }
